--- conflicted
+++ resolved
@@ -522,10 +522,6 @@
 
         axs = np.array([ax0, ax1], dtype=object)
 
-<<<<<<< HEAD
-        fig, axs = plt.subplots(1, 2, sharey=True, subplot_kw={'aspect' : 'equal'}, figsize=(12, 10))
-=======
->>>>>>> 2ad27ef4
         axs[0].set_xlabel('u')
         axs[0].set_ylabel('v')
         axs[1].set_xlabel('u')
