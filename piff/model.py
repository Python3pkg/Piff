--- conflicted
+++ resolved
@@ -205,16 +205,4 @@
         :param fits:        An open fitsio.FITS object.
         :param extname:     The base name of the extension.
         """
-<<<<<<< HEAD
-        cols = fits[extname].get_colnames()
-        # Remove 'type'
-        assert 'type' in cols
-        cols = [ col for col in cols if col != 'type' ]
-
-        data = fits[extname].read()
-        assert len(data) == 1
-        kwargs = dict([ (col, data[col][0]) for col in cols ])
-        return kwargs
-=======
-        pass
->>>>>>> 28a3087c
+        pass