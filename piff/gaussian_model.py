--- conflicted
+++ resolved
@@ -26,7 +26,6 @@
     """An extremely simple PSF model that just considers the PSF as a sheared Gaussian.
     """
     def __init__(self, background=0, logger=None):
-        self.background = background
         self.kwargs = {}
 
     @staticmethod
@@ -39,15 +38,8 @@
         """
         import galsim
         image, weight, image_pos = star.data.getImage()
-<<<<<<< HEAD
 
-        # subtract background
-        image = image - self.background
-
-        mom = image.FindAdaptiveMom(weight=weight)
-=======
         mom = image.FindAdaptiveMom(weight=weight, strict=False)
->>>>>>> 28a3087c
 
         sigma = mom.moments_sigma
         shape = mom.observed_shape
@@ -85,24 +77,18 @@
         # Make a StarFit object with these parameters
         params = np.array([ sigma, g1, g2 ])
 
-<<<<<<< HEAD
-        # # Also need to compute chisq
-        # prof = self.getProfile(params) * flux
-        # offset = center - image.trueCenter()
-        # model_image = prof.drawImage(image.copy(), method='no_pixel', offset=offset)
+
+        # # compute chisq
+        # fit = StarFit(params, flux=flux, center=center-image_pos)
+        # model_star = Star(star.data, fit)
+
+        # model_star = self.draw(model_star)
+        # model_image = model_star.data.getImage()[0]
         # chisq = numpy.std(image.array - model_image.array)
         # dof = numpy.count_nonzero(weight.array) - 6
+        # fit = StarFit(params, flux=model_star.fit.flux, center=model_star.fit.center, chisq=chisq, dof=dof)
 
-        fit = StarFit(params, flux=flux, center=center-image_pos)
-        model_star = Star(star.data, fit)
 
-        # compute chisq
-        model_star = self.draw(model_star)
-        model_image = model_star.data.getImage()[0]
-        chisq = numpy.std(image.array - model_image.array)
-        dof = numpy.count_nonzero(weight.array) - 6
-        fit = StarFit(params, flux=model_star.fit.flux, center=model_star.fit.center, chisq=chisq, dof=dof)
-=======
         # Also need to compute chisq
         prof = self.getProfile(params) * flux
         center = galsim.PositionD(cenx,ceny)
@@ -112,7 +98,6 @@
         dof = np.count_nonzero(star.weight.array) - 6
 
         fit = StarFit(params, flux=flux, center=center-star.image_pos, chisq=chisq, dof=dof)
->>>>>>> 28a3087c
         return Star(star.data, fit)
 
 
@@ -142,22 +127,8 @@
         """
         import galsim
         prof = self.getProfile(star.fit.params)
-<<<<<<< HEAD
-        # not sure what is going on here. Kludging for now
-        if type(star.fit.center) != galsim.PositionD:
-            center = galsim.PositionD(*star.fit.center)
-        else:
-            center = star.fit.center
-        offset = star.data.image_pos + center - star.data.image.trueCenter()
-        image = prof.drawImage(star.data.image.copy(), method='no_pixel', offset=offset)
-        # add background
-        image = image + self.background
-
-        data = StarData(image, star.data.image_pos, star.data.weight)
-=======
         center = galsim.PositionD(*star.fit.center)
         offset = star.image_pos + center - star.image.trueCenter()
         image = prof.drawImage(star.image.copy(), method='no_pixel', offset=offset)
         data = StarData(image, star.image_pos, star.weight)
->>>>>>> 28a3087c
         return Star(data, star.fit)