# Copyright (c) 2016 by Mike Jarvis and the other collaborators on GitHub at
# https://github.com/rmjarvis/Piff  All rights reserved.
#
# Piff is free software: Redistribution and use in source and binary forms
# with or without modification, are permitted provided that the following
# conditions are met:
#
# 1. Redistributions of source code must retain the above copyright notice, this
#    list of conditions and the disclaimer given in the accompanying LICENSE
#    file.
# 2. Redistributions in binary form must reproduce the above copyright notice,
#    this list of conditions and the disclaimer given in the documentation
#    and/or other materials provided with the distribution.

from __future__ import print_function
import numpy as np
import piff
import os

from piff_test_helper import timer


@timer
def test_twodstats():
    """Make sure we can execute and print a readout of the plot
    """
    if __name__ == '__main__':
        logger = piff.config.setup_logger(2)
    else:
        logger = None

    model = piff.Gaussian(fastfit=True)
    interp = piff.Polynomial(order=1)  # should find that order=1 is better
    # create background model
    stars, true_model = generate_starlist(100)
    psf = piff.SimplePSF(model, interp)
    psf.fit(stars, None, None)

    # check the coeffs of sigma and g2, which are actually linear fits
    # skip g1 since it is actually a 2d parabola
    # factor of 0.263 is to account for going from pixel xy to wcs uv
    np.testing.assert_almost_equal(psf.interp.coeffs[0].flatten(), np.array([0.4, 0, 1. / (0.263 * 2048), 0]), decimal=4)
    np.testing.assert_almost_equal(psf.interp.coeffs[2].flatten(), np.array([-0.1 * 1000 / 2048, 0, 0.1 / (0.263 * 2048), 0]), decimal=4)

    stats = piff.TwoDHistStats(number_bins_u=5, number_bins_v=5, reducing_function='np.mean')
    stats.compute(psf, stars, logger=logger)
    # check the twodhists
    # get the average value in the bin
    u_i = 2
    v_i = 2
    icen = stats.twodhists['u'][v_i, u_i] / 0.263
    jcen = stats.twodhists['v'][v_i, u_i] / 0.263
    print('icen = ',icen)
    print('jcen = ',jcen)
    icenter = 1000
    jcenter = 2000
    # the average value in the bin should match up with the model for the average coordinates
    sigma, g1, g2 = psf_model(icen, jcen, icenter, jcenter)
    sigma_average = stats.twodhists['T'][v_i, u_i]
    g1_average = stats.twodhists['g1'][v_i, u_i]
    g2_average = stats.twodhists['g2'][v_i, u_i]
    # assert equal to 4th decimal
    print('sigma, g1, g2 = ',[sigma,g1,g2])
    print('av sigma, g1, g2 = ',[sigma_average,g1_average,g2_average])
    np.testing.assert_almost_equal([sigma, g1, g2], [sigma_average, g1_average, g2_average],
                                   decimal=2)

    # Test the plotting and writing
    twodstats_file = os.path.join('output','twodstats.pdf')
    stats.write(twodstats_file)

    # repeat for whisker
    stats = piff.WhiskerStats(number_bins_u=21, number_bins_v=21, reducing_function='np.mean')
    stats.compute(psf, stars)
    # Test the plotting and writing
    twodstats_file = os.path.join('output','whiskerstats.pdf')
    stats.write(twodstats_file)

def make_star(icen=500, jcen=700, chipnum=28,
              sigma=1, g1=0, g2=0,
              pixel_to_focal=False,
              properties={},
              fit_kwargs={}):

    properties['chipnum'] = chipnum
    # setting scale is crucial
    stardata = piff.Star.makeTarget(x=icen, y=jcen, properties=properties,
                                    scale=0.263)
    # apply Gaussian sigma, g1, g2
    params = np.array([sigma, g1, g2])

    starfit = piff.StarFit(params, **fit_kwargs)

    star = piff.Star(stardata.data, starfit)

    return star

def psf_model(icens, jcens, icenter, jcenter):
    sigmas = icens * (2. - 1.) / 2048. + 0.4
    g1s = ((jcens - jcenter) / 4096.) ** 2 * -0.2
    g2s = (icens - icenter) * 0.1 / 2048.
    return sigmas, g1s, g2s

def generate_starlist(n_samples=500):
    # create n_samples images from the 63 ccds and pixel coordinates
<<<<<<< HEAD
    np.random.seed(1234)
    icens = np.random.randint(100, 2048, n_samples)
    jcens = np.random.randint(100, 4096, n_samples)
    chipnums = np.random.randint(1, 63, n_samples)
=======
    np_rng = np.random.RandomState(1234)
    icens = np_rng.randint(100, 2048, n_samples)
    jcens = np_rng.randint(100, 4096, n_samples)
    ccdnums = np_rng.randint(1, 63, n_samples)
>>>>>>> 2ad27ef4
    icenter = 1000
    jcenter = 2000

    # throw out any icens and jcens that are within 400 pixels of the center
    conds = (np.abs(icens - icenter) > 400) | (np.abs(jcens - jcenter) > 400)
    icens = icens[conds]
    jcens = jcens[conds]
    chipnums = chipnums[conds]

    sigmas, g1s, g2s = psf_model(icens, jcens, icenter, jcenter)

    # throw in a 2d polynomial function for sigma g1 and g2
    # all sigma > 0, all g1 < 0, and g2 straddles.

    star_list = [make_star(icen, jcen, chipnum, sigma, g1, g2)
                 for icen, jcen, chipnum, sigma, g1, g2
                 in zip(icens, jcens, chipnums, sigmas, g1s, g2s)]

    # load up model and draw the stars
    model = piff.Gaussian(fastfit=True)
    star_list = [model.draw(star) for star in star_list]
    star_list = [model.initialize(star) for star in star_list]
    star_list = [model.fit(star) for star in star_list]

    return star_list, model

if __name__ == '__main__':
    test_twodstats()
    # yaml test is in test_simple<|MERGE_RESOLUTION|>--- conflicted
+++ resolved
@@ -103,17 +103,10 @@
 
 def generate_starlist(n_samples=500):
     # create n_samples images from the 63 ccds and pixel coordinates
-<<<<<<< HEAD
-    np.random.seed(1234)
-    icens = np.random.randint(100, 2048, n_samples)
-    jcens = np.random.randint(100, 4096, n_samples)
-    chipnums = np.random.randint(1, 63, n_samples)
-=======
     np_rng = np.random.RandomState(1234)
     icens = np_rng.randint(100, 2048, n_samples)
     jcens = np_rng.randint(100, 4096, n_samples)
-    ccdnums = np_rng.randint(1, 63, n_samples)
->>>>>>> 2ad27ef4
+    chipnums = np_rng.randint(1, 63, n_samples)
     icenter = 1000
     jcenter = 2000
 
