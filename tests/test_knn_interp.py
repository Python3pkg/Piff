--- conflicted
+++ resolved
@@ -26,6 +26,7 @@
 keys = ['focal_x', 'focal_y']
 ntarget = 5
 
+
 def generate_data(n_samples=100):
     # generate as Norm(0, 1) for all parameters
     np_rng = np.random.RandomState(1234)
@@ -47,10 +48,7 @@
 
     return star_list
 
-<<<<<<< HEAD
-
-=======
->>>>>>> 0e0c55b4
+
 @timer
 def test_init():
     # make sure we can init the interpolator
@@ -87,32 +85,7 @@
     # predicted stars should find their exact partner here, so they have the same data
     # removed the fit, so don't check that
     # np.testing.assert_array_equal(star_predicted.fit.params, star_predict.fit.params)
-<<<<<<< HEAD
     for attr in keys:
-=======
-    for attr in attr_interp:
-        np.testing.assert_equal(star_predicted.data[attr], star_predict.data[attr])
-
-@timer
-def test_attr_target():
-    # make sure we can do the interpolation only over certain indices in params
-    # make sure we can put in the data
-    star_list = generate_data()
-    attr_target_one = [1]
-    attr_interp_one = ['focal_y']
-    knn = piff.kNNInterp(attr_interp_one, attr_target_one, n_neighbors=1)
-    knn.initialize(star_list)
-
-    # predict
-    star_predict = star_list[0]
-    star_predicted = knn.interpolate(star_predict)
-
-    # predicted stars should find their exact partner here, so they have the same data
-    # but here the fit params are not the same!!
-    np.testing.assert_equal(star_predict.fit.params[attr_target_one[0]], star_predicted.fit.params[0])
-    # we should still have the other interp parameter, however, so look at both!
-    for attr in attr_interp:
->>>>>>> 0e0c55b4
         np.testing.assert_equal(star_predicted.data[attr], star_predict.data[attr])
 
 
@@ -188,10 +161,7 @@
     np.testing.assert_equal(knn.knr_kwargs['n_neighbors'], knn2.knr_kwargs['n_neighbors'])
     np.testing.assert_equal(knn.knr_kwargs['algorithm'], knn2.knr_kwargs['algorithm'])
 
-<<<<<<< HEAD
-
-=======
->>>>>>> 0e0c55b4
+
 @timer
 def test_decam_wavefront():
     file_name = 'wavefront_test/Science-20121120s1-v20i2.fits'
@@ -265,10 +235,7 @@
     assert knn.knr_kwargs['n_neighbors'] == knn2.knr_kwargs['n_neighbors'], 'n_neighbors not equal'
     assert knn.knr_kwargs['algorithm'] == knn2.knr_kwargs['algorithm'], 'algorithm not equal'
 
-<<<<<<< HEAD
-
-=======
->>>>>>> 0e0c55b4
+
 @timer
 def test_decaminfo():
     # test switching between focal and pixel coordinates
